import sys
import socket
import struct
import time
from ied_utils import *
from udpSock import *
from zz_diagnose import *
from parse_sed import *
import time
import os

HEADER_LENGTH = 18  # Length of the PDU header (example)
NONCE_SIZE = 12  # Nonce size for AES-GCM in bytes
TAG_SIZE = 16  # Tag size for AES-GCM in bytes
AES_KEY_SIZE = 32  # AES-256 key size in bytes


IEDUDPPORT = 102
from form_pdu import form_goose_pdu, form_sv_pdu
from compression_encryption import compress_data, decompress_data, encrypt_aes_gcm, decrypt_aes_gcm;

from compression_encryption import key
from compression_encryption import generate_hmac_cryptography



total_encrypt_time = 0
total_packets = 0
encrypt_compress = True
# def set_timestamp(time_arr_out):
#     # Get nanoseconds and seconds since epoch
#     nanosec_since_epoch = int(time.time() * 1_000_000_000)
#     sec_since_epoch = int(time.time())

#     subsec_component = nanosec_since_epoch - (sec_since_epoch * 1_000_000_000)
#     frac_sec = float(subsec_component)

#     # Convert from [nanosecond] to [second]
#     for _ in range(9):
#         frac_sec /= 10

#     # Convert to 3-byte (24-bit) fraction of second value (ref: ISO 9506-2)
#     for _ in range(24):
#         frac_sec *= 2

#     frac_sec = round(frac_sec)
#     subsec_component = int(frac_sec)

#     # Set integer seconds in array's high order octets (0 to 3)
#     for i in range(len(time_arr_out) // 2):
#         time_arr_out[i] = (sec_since_epoch >> (24 - 8 * i)) & 0xff

#     # Set fractional second in array's octets 4 to 6
#     for i in range(len(time_arr_out) // 2, len(time_arr_out) - 1):
#         time_arr_out[i] = (subsec_component >> (16 - 8 * (i - len(time_arr_out) // 2))) & 0xff

#     # Debugging: Print values for inspection (if needed)
#     # print(f"seconds since epoch: {sec_since_epoch}")
#     # print(f"nanoseconds since epoch: {nanosec_since_epoch}")
#     # print(f"round(frac_sec * 2^24): {frac_sec}")
#     # print(f"frac_sec (integer): {subsec_component}")
#     # for i, val in enumerate(time_arr_out):
#     #     print(f"time_arr_out[{i}]: {val:02x}")


def main(argv):
    if len(argv) != 4:
        if argv[0]:
            print(f"Usage: {argv[0]} <SED Filename> <Interface Name to be used on IED> <IED Name>")
        else:
            # For OS where argv[0] can end up as an empty string instead of the program's name.
            print("Usage: <program name> <SED Filename> <Interface Name to be used on IED> <IED Name>")
        return 1

    # Specify SED Filename
    sed_filename = argv[1]

    # Specify Network Interface Name to be used on IED for inter-substation communication
    ifname = argv[2]
    
    # Save IPv4 address of specified Network Interface into ifr structure: ifr
    ifr = getIPv4Add(ifname)
    ifr = socket.inet_pton(socket.AF_INET,ifr)

    # Specify IED name
    ied_name = argv[3]

    # Specify filename to parse
    vector_of_ctrl_blks = parse_sed(sed_filename)

    # Find relevant Control Blocks pertaining to IED
    ownControlBlocks = []
    goose_counter = 0
    sv_counter = 0

    namespace = '{http://www.iec.ch/61850/2003/SCL}'

    for it in vector_of_ctrl_blks:
        if it.hostIED == ied_name:
            if it.cbType == f'{namespace}GSE':
                goose_counter += 1
                tmp_goose_data = GooseSvData()
                
                tmp_goose_data.cbName = it.cbName
                tmp_goose_data.cbType = it.cbType
                tmp_goose_data.appID = it.appID
                tmp_goose_data.multicastIP = it.multicastIP
                tmp_goose_data.datSetName = it.datSetName
                tmp_goose_data.goose_counter = goose_counter

                ownControlBlocks.append(tmp_goose_data)
            
            elif it.cbType == f"{namespace}SMV":
                sv_counter += 1
                tmp_sv_data = GooseSvData()
                
                tmp_sv_data.cbName = it.cbName
                tmp_sv_data.cbType = it.cbType
                tmp_sv_data.appID = it.appID
                tmp_sv_data.multicastIP = it.multicastIP
                tmp_sv_data.sv_counter = sv_counter

                ownControlBlocks.append(tmp_sv_data)


    demo_data = encrypt_aes_gcm(bytes([123]))
    decrypt_aes_gcm(demo_data)





    # Keep looping to send multicast messages
    s = set()
    s_value = 0
    while True:
        time.sleep(1)  # in seconds

        # Form network packet for each Control Block
        for i in range(len(ownControlBlocks)):
            # For forming Payload in Application Profile
            payload = []
            
            # PDU will be part of Payload
            pdu_1 = []
            pdu_2 = []

            if ownControlBlocks[i].cbType == f"{namespace}GSE":
                print("cbName", ownControlBlocks[i].cbName)
                ownControlBlocks[i].s_value = s_value
                form_goose_pdu(ownControlBlocks[i], pdu_1)
                
                
                # s_value += 1
                # ownControlBlocks[i].s_value = s_value
                # form_goose_pdu(ownControlBlocks[i], pdu_2)



                # Payload Type 0x81: non-tunneled GOOSE APDU
                payload.append(0x81)



            elif ownControlBlocks[i].cbType == f"{namespace}SMV":
                # continue
                print("cbName", ownControlBlocks[i].cbName)
                ownControlBlocks[i].s_value = s_value
                form_sv_pdu(ownControlBlocks[i], pdu_1)
                
                
                # s_value += 1
                # ownControlBlocks[i].s_value = s_value
                # form_sv_pdu(ownControlBlocks[i], pdu_2)



                # Payload Type 0x82: non-tunneled SV APDU
                payload.append(0x82)

            # Continue forming Payload
            payload.append(0x00)  # Simulation 0x00: Boolean False = payload not sent for test

            # APP ID
            raw_converted_appid = int(ownControlBlocks[i].appID, 16)
            payload.append((raw_converted_appid >> 8) & 0xFF)
            payload.append(raw_converted_appid & 0xFF)

            # APDU Length
            apdu_len = len(pdu_1) + 2  # Length of SV or GOOSE PDU plus the APDU Length field itself
            payload.append((apdu_len >> 8) & 0xFF)
            payload.append(apdu_len & 0xFF)

            # PDU
            # print("PDU: ",pdu_1)
            payload.extend(pdu_1)
            




            # payload.append(0xff)
            # payload.append(0xff)


            # if ownControlBlocks[i].cbType == f"{namespace}GSE":
            #     payload.append(0x81)
            # if ownControlBlocks[i].cbType == f"{namespace}SMV":
            #     payload.append(0x82)
            
            # # Continue forming Payload
            # payload.append(0x00)  # Simulation 0x00: Boolean False = payload not sent for test

            # # APP ID
            # raw_converted_appid = int(ownControlBlocks[i].appID, 16)
            # payload.append((raw_converted_appid >> 8) & 0xFF)
            # payload.append(raw_converted_appid & 0xFF)

            # # APDU Length
            # apdu_len = len(pdu_2) + 2  # Length of SV or GOOSE PDU plus the APDU Length field itself
            # payload.append((apdu_len >> 8) & 0xFF)
            # payload.append(apdu_len & 0xFF)
            
            # # PDU
            # payload.extend(pdu_2)



            # Based on RFC-1240 protocol (OSI connectionless transport services on top of UDP)
            udp_data = []
            udp_data.append(0x01)  # Length Identifier (LI)
            udp_data.append(0x40)  # Transport Identifier (TI)

            # Based on IEC 61850-90-5 session protocol specification
            if ownControlBlocks[i].cbType == f"{namespace}GSE":
                udp_data.append(0xA1)  # 0xA1: non-tunneled GOOSE APDU
            elif ownControlBlocks[i].cbType == f"{namespace}SMV":
                udp_data.append(0xA2)  # 0xA2: non-tunneled SV APDU

            udp_data.append(0x18)  # Length Identifier (LI)

            # Common session header
            udp_data.append(0x80)  # Parameter Identifier (PI) of 0x80 as per IEC 61850-90-5
            udp_data.append(0x16)  # Length Identifier (LI)

            # SPDU Length (fixed size 4-byte word with maximum value of 65,517)
            spdu_length = (4 + 2) + 12 + 4 + len(payload) + 2
            udp_data.append((spdu_length >> 24) & 0xFF)
            udp_data.append((spdu_length >> 16) & 0xFF)
            udp_data.append((spdu_length >> 8) & 0xFF)
            udp_data.append(spdu_length & 0xFF)

            # SPDU Number (fixed size 4-byte unsigned integer word)
            current_SPDUNum = ownControlBlocks[i].prev_spduNum
            ownControlBlocks[i].prev_spduNum += 1
            udp_data.append((current_SPDUNum >> 24) & 0xFF)
            udp_data.append((current_SPDUNum >> 16) & 0xFF)
            udp_data.append((current_SPDUNum >> 8) & 0xFF)
            udp_data.append(current_SPDUNum & 0xFF)

            # Version Number (fixed 2-byte unsigned integer, assigned to 1 in this implementation)

            
            udp_data.append(0x00)
            udp_data.append(0x01)
            
<<<<<<< HEAD
            timestamp = int(time.time()).to_bytes(4, 'big')  # Current timestamp
            udp_data.extend(timestamp)
            key_rotation_minutes = (60).to_bytes(2, 'big')  # 1-hour key rotation
            udp_data.extend(key_rotation_minutes)
            encryption_algorithm = b'\x01'  # Example: AES-GCM
            message_auth_algorithm = b'\x02'  # Example: HMAC-SHA256-128
            udp_data.extend(encryption_algorithm)
            udp_data.extend(message_auth_algorithm)
            key_id = os.urandom(4)  # Use a random 4-byte key ID
            udp_data.extend(key_id)
=======
            # # Security Information (not used in this implementation, hence set to 0's)
            # for _ in range(12):
            #     udp_data.append(0x00)
            
            # Security information added for testing purpose using AES GCM
            # Comment this part when not using encryption and instead just add 12 bytes of padding
            if encrypt_compress :
                timestamp = int(time.time()).to_bytes(4, 'big')  # Current timestamp
                udp_data.extend(timestamp)
                key_rotation_minutes = (60).to_bytes(2, 'big')  # 1-hour key rotation
                udp_data.extend(key_rotation_minutes)
                encryption_algorithm = b'\x01'  # Example: AES-GCM
                message_auth_algorithm = b'\x02'  # Example: HMAC-SHA256-128
                udp_data.extend(encryption_algorithm)
                udp_data.extend(message_auth_algorithm)
                key_id = os.urandom(4)  # Use a random 4-byte key ID
                udp_data.extend(key_id)
            else :
                for _ in range(12):
                   udp_data.append(0x00)
                
>>>>>>> 773171b5

            # Form the Session User Information: prepend Payload Length to & append Signature to the Payload
            payload_len = len(payload) + 4  # Length of Payload plus Payload Length field itself
            udp_data.append((payload_len >> 24) & 0xFF)
            udp_data.append((payload_len >> 16) & 0xFF)
            udp_data.append((payload_len >> 8) & 0xFF)
            udp_data.append(payload_len & 0xFF)
            
            print(len(udp_data))
            print("Payload length before encryption/compression",len(payload))

            

            start_time = time.time()*1000
<<<<<<< HEAD
            if  True:
                payload = list(compress_data(bytes(payload)))
=======
            if  encrypt_compress:
                # payload = list(compress_data(bytes(payload)))
>>>>>>> 773171b5
                payload = list(encrypt_aes_gcm(bytes(payload)))
                end_time = time.time()*1000
                global total_encrypt_time, total_packets
                total_encrypt_time += (end_time - start_time)
                total_packets +=1
                print("total packets: ",total_packets)
                print("Time taken by encryption/compression: ", round(end_time - start_time, 3), "ms")
                print("Average Time taken by encryption/compression: ", round(total_encrypt_time/total_packets, 3), "ms")

            udp_data.extend(payload)

            # Signature Tag = 0x85                
            udp_data.append(0x85)
            
            # Length of HMAC 
            udp_data.append(0x20)

            t1  = time.time()
            udp_data.extend(generate_hmac_cryptography(key, udp_data))
            t2  = time.time()
            print("Mac generation time : ", t2-t1)

            
            sock = UdpSock()
            diagnose(sock.is_good(), "Opening datagram socket for send")

            # Set multicast protocol network parameters
            groupSock = socket.socket(socket.AF_INET, socket.SOCK_DGRAM)
            groupSock.setsockopt(socket.SOL_SOCKET, socket.SO_REUSEADDR, 1)

            try:
                groupSock.setsockopt(socket.IPPROTO_IP, socket.IP_MULTICAST_IF, ifr)
                print("Setting local Interface: ",ifname)
            except Exception as e:
                print("Error setting local interface:", e)

            
            try:
                TTL = 16
                groupSock.setsockopt(socket.IPPROTO_IP, socket.IP_MULTICAST_TTL, struct.pack('b', TTL))
                current_ttl = struct.unpack('b', groupSock.getsockopt(socket.IPPROTO_IP, socket.IP_MULTICAST_TTL, 1))[0]
                print("TTL set to:", current_ttl)
            except Exception as e:
                print("Error setting multicast TTL:", e)

            try:
                # udp_data = bytearray(udp_data)
                # Make sure udp_data, ownControlBlocks, and IEDUDPPORT are properly defined
                groupSock.sendto(bytearray(udp_data), (ownControlBlocks[i].multicastIP, IEDUDPPORT))
                print(len(udp_data),"bytes Data sent to:", ownControlBlocks[i].multicastIP, "on port", IEDUDPPORT)
            except Exception as e:
                print("Error sending data:", e)

            print(udp_data)
            print('-------------------------------------------------------------------------------')
        s_value += 1
        print("Resend")
        print()
    return 0
if __name__ == "__main__":
    main(sys.argv)<|MERGE_RESOLUTION|>--- conflicted
+++ resolved
@@ -264,7 +264,6 @@
             udp_data.append(0x00)
             udp_data.append(0x01)
             
-<<<<<<< HEAD
             timestamp = int(time.time()).to_bytes(4, 'big')  # Current timestamp
             udp_data.extend(timestamp)
             key_rotation_minutes = (60).to_bytes(2, 'big')  # 1-hour key rotation
@@ -275,29 +274,6 @@
             udp_data.extend(message_auth_algorithm)
             key_id = os.urandom(4)  # Use a random 4-byte key ID
             udp_data.extend(key_id)
-=======
-            # # Security Information (not used in this implementation, hence set to 0's)
-            # for _ in range(12):
-            #     udp_data.append(0x00)
-            
-            # Security information added for testing purpose using AES GCM
-            # Comment this part when not using encryption and instead just add 12 bytes of padding
-            if encrypt_compress :
-                timestamp = int(time.time()).to_bytes(4, 'big')  # Current timestamp
-                udp_data.extend(timestamp)
-                key_rotation_minutes = (60).to_bytes(2, 'big')  # 1-hour key rotation
-                udp_data.extend(key_rotation_minutes)
-                encryption_algorithm = b'\x01'  # Example: AES-GCM
-                message_auth_algorithm = b'\x02'  # Example: HMAC-SHA256-128
-                udp_data.extend(encryption_algorithm)
-                udp_data.extend(message_auth_algorithm)
-                key_id = os.urandom(4)  # Use a random 4-byte key ID
-                udp_data.extend(key_id)
-            else :
-                for _ in range(12):
-                   udp_data.append(0x00)
-                
->>>>>>> 773171b5
 
             # Form the Session User Information: prepend Payload Length to & append Signature to the Payload
             payload_len = len(payload) + 4  # Length of Payload plus Payload Length field itself
@@ -312,13 +288,8 @@
             
 
             start_time = time.time()*1000
-<<<<<<< HEAD
             if  True:
                 payload = list(compress_data(bytes(payload)))
-=======
-            if  encrypt_compress:
-                # payload = list(compress_data(bytes(payload)))
->>>>>>> 773171b5
                 payload = list(encrypt_aes_gcm(bytes(payload)))
                 end_time = time.time()*1000
                 global total_encrypt_time, total_packets
